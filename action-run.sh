--- conflicted
+++ resolved
@@ -51,15 +51,11 @@
         -e DEST_PREFIX \
         -e LOCAL_PACKAGES_PATH \
         -e APT_SKIP_MIRROR \
-<<<<<<< HEAD
         -e FASTLY_API_KEY \
         -e FASTLY_AWS_BUCKET \
         -e FASTLY_AWS_REGION \
         -e FASTLY_AWS_ATTEMPTS \
         -e FASTLY_TIMEOUT_S3 \
         -e FASTLY_TIMEOUT_CDN \
-        newrelic/infrastructure-publish-action
-=======
         newrelic/infrastructure-publish-action \
-        "$@"
->>>>>>> 79d2a104
+        "$@"