SHELL := /bin/bash
WORKDIR := /home/gha

default: check-env prepare-schema dest-prefix mount-s3 mount-s3-check prepare-schema import-GPG-key publish-artifacts unmount-s3

check-env:
<<<<<<< HEAD
=======
ifndef AWS_SECRET_ACCESS_KEY
	$(error AWS_SECRET_ACCESS_KEY is undefined)
endif
ifndef AWS_ACCESS_KEY
	$(error AWS_ACCESS_KEY is undefined)
endif
ifndef AWS_S3_BUCKET_NAME
	$(error AWS_S3_BUCKET_NAME is undefined)
endif
ifndef ARTIFACTS_DEST_FOLDER
	$(error ARTIFACTS_DEST_FOLDER is undefined)
endif
>>>>>>> 45ed9c37
ifndef GPG_PRIVATE_KEY_BASE64
	$(error GPG_PRIVATE_KEY_BASE64 is undefined)
endif
ifndef GPG_KEY_RING
	$(error GPG_KEY_RING is undefined)
endif
ifndef GPG_PASSPHRASE
	$(error GPG_PASSPHRASE is undefined)
endif
<<<<<<< HEAD
ifndef GPG_KEY_NAME
	$(error GPG_KEY_NAME is undefined)
endif
ifndef AWS_SECRET_ACCESS_KEY
	$(error AWS_SECRET_ACCESS_KEY is undefined)
endif
ifndef AWS_ACCESS_KEY_ID
	$(error AWS_ACCESS_KEY_ID is undefined)
endif
ifndef AWS_S3_BUCKET_NAME
	$(error AWS_S3_BUCKET_NAME is undefined)
endif
ifndef AWS_ROLE_ARN
	$(error AWS_ROLE_ARN is undefined)
endif
ifndef AWS_ROLE_SESSION_NAME
	$(error AWS_ROLE_SESSION_NAME is undefined)
endif
=======

>>>>>>> 45ed9c37

prepare-schema: check-env
	@echo "prepare schema file for: $(SCHEMA)"
ifeq ($(SCHEMA), ohi)
	$(eval UPLOAD_SCHEMA_FILE_PATH := "$(WORKDIR)/schemas/ohi.yml")
endif
ifeq ($(SCHEMA), nrjmx)
	$(eval UPLOAD_SCHEMA_FILE_PATH := "$(WORKDIR)/schemas/nrjmx.yml")
endif
ifeq ($(SCHEMA), infra-agent)
	$(eval UPLOAD_SCHEMA_FILE_PATH := "$(WORKDIR)/schemas/infra-agent.yml")
endif
ifeq ($(SCHEMA), custom)
	$(eval UPLOAD_SCHEMA_FILE_PATH := "$(WORKDIR)/schemas/custom.yml")
	@wget "$(SCHEMA_URL)" -O  $(UPLOAD_SCHEMA_FILE_PATH)
	@echo "Print downloaded schema:"
	@cat ${UPLOAD_SCHEMA_FILE_PATH}
endif

dest-prefix: prepare-schema
	@echo "prepare destination prefix"
ifeq ($(ENV), pre-release)
	$(eval DEST_PREFIX := "infrastructure_agent/test/")
endif
ifeq ($(ENV), release)
	$(eval DEST_PREFIX := "infrastructure_agent/")
endif

<<<<<<< HEAD
mount-s3:
# s3fs issue with aws credentials file when using STS token
# https://github.com/s3fs-fuse/s3fs-fuse/issues/651#issuecomment-561111268
	@echo "Assuming IAM role for service account..."
	$(eval creds := $(shell aws sts assume-role \
			--output text \
			--role-arn $(AWS_ROLE_ARN) \
			--role-session-name $(AWS_ROLE_SESSION_NAME) \
		| tail -1 \
		| awk ' { print "AWSACCESSKEYID=\"" $$2 "\" " \
						"AWSSECRETACCESSKEY=\"" $$4 "\" " \
						"AWSSESSIONTOKEN=\"" $$5 "\" "}'))
	@echo "Mounting S3 into $(AWS_S3_MOUNT_DIRECTORY)..."
	$(shell $(creds) s3fs -o retries=1 $(AWS_S3_BUCKET_NAME) $(AWS_S3_MOUNT_DIRECTORY))
=======
prepare-secrets: dest-prefix
	@echo "Generating secrets file into $(WORKDIR)/passwd-s3fs"
	@echo $(AWS_ACCESS_KEY):$(AWS_SECRET_ACCESS_KEY) > $(WORKDIR)/passwd-s3fs
	@chmod 600 ${WORKDIR}/passwd-s3fs

mount-s3: prepare-secrets
	@echo "Mounting S3 bucket $(AWS_S3_BUCKET_NAME) into $(AWS_S3_MOUNT_DIRECTORY)"
	@goofys $(AWS_S3_BUCKET_NAME) $(AWS_S3_MOUNT_DIRECTORY)
	# goofys is faster. s3fs might be required in case of compat issues
	#@s3fs $(AWS_S3_BUCKET_NAME) $(ARTIFACTS_DEST_FOLDER) -o passwd_file=$(WORKDIR)/passwd-s3fs
>>>>>>> 45ed9c37

mount-s3-check: mount-s3
	@echo "Calculate size s3 bucket to confirm mount"
	@du -sh $(AWS_S3_MOUNT_DIRECTORY)

publish-artifacts: import-GPG-key mount-s3-check
	@echo "Publish artifacts"
	# AWS_ACCESS_KEY_ID is required for goofys.
	@UPLOAD_SCHEMA_FILE_PATH=$(UPLOAD_SCHEMA_FILE_PATH) DEST_PREFIX=$(DEST_PREFIX) AWS_ACCESS_KEY_ID=$(AWS_ACCESS_KEY) /bin/publisher

unmount-s3: publish-artifacts
	@echo "Unmounting S3"
	@umount $(AWS_S3_MOUNT_DIRECTORY)

import-GPG-key:
	@printf %s $(GPG_PRIVATE_KEY_BASE64) | base64 --decode | gpg --batch --import --no-default-keyring --keyring $(GPG_KEY_RING) -

.PHONY: mount-s3 mount-s3-check publish-artifacts prepare-schema dest-prefix unmount-s3 import-GPG-key<|MERGE_RESOLUTION|>--- conflicted
+++ resolved
@@ -4,21 +4,6 @@
 default: check-env prepare-schema dest-prefix mount-s3 mount-s3-check prepare-schema import-GPG-key publish-artifacts unmount-s3
 
 check-env:
-<<<<<<< HEAD
-=======
-ifndef AWS_SECRET_ACCESS_KEY
-	$(error AWS_SECRET_ACCESS_KEY is undefined)
-endif
-ifndef AWS_ACCESS_KEY
-	$(error AWS_ACCESS_KEY is undefined)
-endif
-ifndef AWS_S3_BUCKET_NAME
-	$(error AWS_S3_BUCKET_NAME is undefined)
-endif
-ifndef ARTIFACTS_DEST_FOLDER
-	$(error ARTIFACTS_DEST_FOLDER is undefined)
-endif
->>>>>>> 45ed9c37
 ifndef GPG_PRIVATE_KEY_BASE64
 	$(error GPG_PRIVATE_KEY_BASE64 is undefined)
 endif
@@ -28,7 +13,6 @@
 ifndef GPG_PASSPHRASE
 	$(error GPG_PASSPHRASE is undefined)
 endif
-<<<<<<< HEAD
 ifndef GPG_KEY_NAME
 	$(error GPG_KEY_NAME is undefined)
 endif
@@ -47,9 +31,9 @@
 ifndef AWS_ROLE_SESSION_NAME
 	$(error AWS_ROLE_SESSION_NAME is undefined)
 endif
-=======
-
->>>>>>> 45ed9c37
+ifndef ARTIFACTS_DEST_FOLDER
+	$(error ARTIFACTS_DEST_FOLDER is undefined)
+endif
 
 prepare-schema: check-env
 	@echo "prepare schema file for: $(SCHEMA)"
@@ -78,8 +62,16 @@
 	$(eval DEST_PREFIX := "infrastructure_agent/")
 endif
 
-<<<<<<< HEAD
-mount-s3:
+prepare-secrets: dest-prefix
+	@echo "Generating secrets file into $(WORKDIR)/passwd-s3fs"
+	@echo $(AWS_ACCESS_KEY):$(AWS_SECRET_ACCESS_KEY) > $(WORKDIR)/passwd-s3fs
+	@chmod 600 ${WORKDIR}/passwd-s3fs
+
+mount-s3: prepare-secrets
+	@echo "Mounting S3 bucket $(AWS_S3_BUCKET_NAME) into $(AWS_S3_MOUNT_DIRECTORY)"
+	#@goofys $(AWS_S3_BUCKET_NAME) $(AWS_S3_MOUNT_DIRECTORY)
+	# goofys is faster. s3fs might be required in case of compat issues
+	#@s3fs $(AWS_S3_BUCKET_NAME) $(ARTIFACTS_DEST_FOLDER) -o passwd_file=$(WORKDIR)/passwd-s3fs
 # s3fs issue with aws credentials file when using STS token
 # https://github.com/s3fs-fuse/s3fs-fuse/issues/651#issuecomment-561111268
 	@echo "Assuming IAM role for service account..."
@@ -93,18 +85,6 @@
 						"AWSSESSIONTOKEN=\"" $$5 "\" "}'))
 	@echo "Mounting S3 into $(AWS_S3_MOUNT_DIRECTORY)..."
 	$(shell $(creds) s3fs -o retries=1 $(AWS_S3_BUCKET_NAME) $(AWS_S3_MOUNT_DIRECTORY))
-=======
-prepare-secrets: dest-prefix
-	@echo "Generating secrets file into $(WORKDIR)/passwd-s3fs"
-	@echo $(AWS_ACCESS_KEY):$(AWS_SECRET_ACCESS_KEY) > $(WORKDIR)/passwd-s3fs
-	@chmod 600 ${WORKDIR}/passwd-s3fs
-
-mount-s3: prepare-secrets
-	@echo "Mounting S3 bucket $(AWS_S3_BUCKET_NAME) into $(AWS_S3_MOUNT_DIRECTORY)"
-	@goofys $(AWS_S3_BUCKET_NAME) $(AWS_S3_MOUNT_DIRECTORY)
-	# goofys is faster. s3fs might be required in case of compat issues
-	#@s3fs $(AWS_S3_BUCKET_NAME) $(ARTIFACTS_DEST_FOLDER) -o passwd_file=$(WORKDIR)/passwd-s3fs
->>>>>>> 45ed9c37
 
 mount-s3-check: mount-s3
 	@echo "Calculate size s3 bucket to confirm mount"
@@ -122,4 +102,4 @@
 import-GPG-key:
 	@printf %s $(GPG_PRIVATE_KEY_BASE64) | base64 --decode | gpg --batch --import --no-default-keyring --keyring $(GPG_KEY_RING) -
 
-.PHONY: mount-s3 mount-s3-check publish-artifacts prepare-schema dest-prefix unmount-s3 import-GPG-key+.PHONY: prepare-secrets mount-s3 mount-s3-check publish-artifacts prepare-schema dest-prefix unmount-s3 import-GPG-key